--- conflicted
+++ resolved
@@ -232,8 +232,6 @@
         g_protocol_state.current_state = PROTOCOL_STATE_UNPROVISIONED;
     }
 
-<<<<<<< HEAD
-=======
     // --- Check for factory reset jumper to reset WiFi password ---
 #ifdef DEBUG
     if (check_factory_reset_jumper()) {
@@ -247,7 +245,6 @@
 #endif
 
     // --- WiFi initialization is also moved here ---
->>>>>>> 1f262574
     if (!wifi_ap_init()) {
         print_dbg("WARNING: WiFi subsystem preparation failed\n");
     } else {
