# == DO NOT EDIT THE FOLLOWING LINES for the Raspberry Pi Pico VS Code Extension to work ==
if(WIN32)
    set(USERHOME $ENV{USERPROFILE})
else()
    set(USERHOME $ENV{HOME})
endif()
set(sdkVersion 2.2.0)
set(toolchainVersion 14_2_Rel1)
set(picotoolVersion 2.2.0-a4)
set(picoVscode ${USERHOME}/.pico-sdk/cmake/pico-vscode.cmake)
if (EXISTS ${picoVscode})
    include(${picoVscode})
endif()
# ====================================================================================
set(PICO_BOARD pico CACHE STRING "Board type")

cmake_minimum_required(VERSION 3.13)

option(BUILD_TESTS "Enable building the unit tests" OFF)

# Pull in SDK (must be before project)
include(pico_sdk_import.cmake)
include(pico_extras_import_optional.cmake)

project(pico_project_template C CXX ASM)

set(CMAKE_C_STANDARD 11)
set(CMAKE_CXX_STANDARD 17)

if (PICO_SDK_VERSION_STRING VERSION_LESS "2.2.0")
    message(FATAL_ERROR "Raspberry Pi Pico SDK version 2.2.0 (or later) required. Your version is ${PICO_SDK_VERSION_STRING}")
endif()

# If you want debug output from USB (pass -DPICO_STDIO_USB=1) this ensures you don't lose any debug output while USB is set up
if (NOT DEFINED PICO_STDIO_USB_CONNECT_WAIT_TIMEOUT_MS)
    set(PICO_STDIO_USB_CONNECT_WAIT_TIMEOUT_MS 3000)
endif()

# Allow using the example keys, as this is the examples repository
if (NOT DEFINED PICO_ALLOW_EXAMPLE_KEYS)
    set(PICO_ALLOW_EXAMPLE_KEYS 1)
endif()

# FreeRTOS configuration (must be before pico_sdk_init)
add_library(freertos_config INTERFACE)
target_include_directories(freertos_config INTERFACE ${CMAKE_CURRENT_LIST_DIR}/include)

include(FetchContent)
FetchContent_Populate(freertos_kernel
    GIT_REPOSITORY     "https://github.com/FreeRTOS/FreeRTOS-Kernel.git"
    GIT_TAG            "V11.2.0"
)
set(FREERTOS_KERNEL_PATH "${CMAKE_CURRENT_BINARY_DIR}/freertos_kernel-src" CACHE STRING "FreeRTOS Location" FORCE)

# Initialize the SDK
pico_sdk_init()

# Add appropriate FreeRTOS port based on platform
if(PICO_PLATFORM STREQUAL "rp2040")
    add_subdirectory(${FREERTOS_KERNEL_PATH}/portable/ThirdParty/GCC/RP2040)
elseif(PICO_PLATFORM STREQUAL "rp2350-arm-s")
    add_subdirectory(${FREERTOS_KERNEL_PATH}/portable/ThirdParty/Community-Supported-Ports/GCC/RP2350_ARM_NTZ)
elseif(PICO_PLATFORM STREQUAL "rp2350-riscv")
    add_subdirectory(${FREERTOS_KERNEL_PATH}/portable/ThirdParty/Community-Supported-Ports/GCC/RP2350_RISC-V)
else()
    message(FATAL_ERROR "Unsupported PICO_PLATFORM: ${PICO_PLATFORM}")
endif()

# add cryptoauthlib
include(FetchContent)

# Set options for cryptoauthlib BEFORE it is fetched.
set(UNIX FALSE) # Prevent cryptoauthlib from thinking we are on linux
set(ATCA_HAL_I2C ON CACHE BOOL "Enable the I2C HAL infrastructure (which we will override)")
set(ATCA_HAL_SPI OFF CACHE BOOL "Disable default SPI HAL")
set(ATCA_HAL_SWI OFF CACHE BOOL "Disable default SWI HAL")
set(ATCA_HAL_UART OFF CACHE BOOL "Disable default UART HAL")
set(ATCA_HAL_KIT_HID OFF CACHE BOOL "Disable default Kit HID HAL")
set(ATCA_HAL_KIT_CDC OFF CACHE BOOL "Disable default Kit CDC HAL")
set(ATCA_HAL_CUSTOM OFF CACHE BOOL "Disable the 'custom' HAL mechanism")
set(ATCA_TNGTLS_SUPPORT OFF CACHE BOOL "Disable TNGTLS support")
set(ATCA_OPENSSL_SUPPORT OFF CACHE BOOL "Disable OpenSSL support")
set(ATCA_BUILD_TESTS OFF CACHE BOOL "Disable building tests")

FetchContent_Declare(
    cryptoauthlib
    GIT_REPOSITORY https://github.com/MicrochipTech/cryptoauthlib.git
    GIT_TAG        v3.7.9
)

FetchContent_MakeAvailable(cryptoauthlib)

get_target_property(CRYPTOAUTHLIB_SOURCES cryptoauth SOURCES)

# Filter the list, EXCLUDING the Linux-specific HAL files
list(FILTER CRYPTOAUTHLIB_SOURCES EXCLUDE REGEX ".*hal_linux.c")
list(FILTER CRYPTOAUTHLIB_SOURCES EXCLUDE REGEX ".*hal_linux_i2c_userspace.c")

# Set the target's sources to our new, filtered list
set_target_properties(cryptoauth PROPERTIES SOURCES "${CRYPTOAUTHLIB_SOURCES}")


include(example_auto_set_url.cmake)

# Performance optimization flags
add_compile_options(
    -Wall
    -Wno-format          # int != int32_t as far as the compiler is concerned because gcc has int32_t as long int
    -Wno-unused-function # we have some for the docs that aren't called
    -O3                  
    -ffunction-sections  
    -fdata-sections      
)

add_link_options(-Wl,--gc-sections)

# Platform-specific CPU optimizations
if(PICO_PLATFORM STREQUAL "rp2040")
    add_compile_options(
        -mcpu=cortex-m0plus
        -mthumb
    )
elseif(PICO_PLATFORM STREQUAL "rp2350-arm-s")
    add_compile_options(
        -mcpu=cortex-m33
        -mthumb
    )
elseif(PICO_PLATFORM STREQUAL "rp2350-riscv")
    add_compile_options(
        -march=rv32imac
        -mabi=ilp32
    )
endif()

# Link-time optimization and dead code elimination
add_link_options(
    -Wl,--gc-sections     # Remove unused sections
    -Wl,--print-memory-usage # Show memory usage after linking
)

# Don't enable LTO globally - we'll enable it per-target to avoid library issues
set(CMAKE_INTERPROCEDURAL_OPTIMIZATION FALSE)

# Enable DEBUG mode for all builds
add_compile_definitions(DEBUG)

if (CMAKE_C_COMPILER_ID STREQUAL "GNU")
    add_compile_options(-Wno-maybe-uninitialized)
endif()

add_executable(pico_project_template
    src/main.c
    src/serial.c
    src/protocol.c
<<<<<<< HEAD
    src/crypt.c
    src/cpu_monitor.c
    src/hooks.c
=======
    src/crypto.c
>>>>>>> d828dc41
    src/hal/hal_pico_i2c.c
    src/net/wifi_ap.c
    src/net/ap/ap_manager.c
    src/net/http/http_server.c
    src/net/api/api.c
    src/net/dhcp/dhcpserver.c
)

# Link to pico_stdlib
target_link_libraries(pico_project_template
    pico_stdlib
    hardware_i2c
    cryptoauth
    pico_mbedtls
    FreeRTOS-Kernel-Heap4
    freertos_config
    pico_cyw43_arch_lwip_threadsafe_background
    pico_lwip_http
    hardware_adc
    hardware_watchdog
)

# Enable usb output, disable uart output
pico_enable_stdio_usb(pico_project_template 1)
pico_enable_stdio_uart(pico_project_template 0)

# Create map/bin/hex file etc.
pico_add_extra_outputs(pico_project_template)

# Add include directory
target_include_directories(pico_project_template 
    PUBLIC 
    ${CMAKE_CURRENT_LIST_DIR}/include
    ${CMAKE_CURRENT_LIST_DIR}/src
    ${CMAKE_CURRENT_LIST_DIR}/src/net
    ${cryptoauthlib_SOURCE_DIR}/lib
    ${cryptoauthlib_SOURCE_DIR}/lib/hal
    ${cryptoauthlib_SOURCE_DIR}/lib/calib
    ${PICO_SDK_PATH}/lib/lwip/src/include
    ${PICO_SDK_PATH}/lib/lwip/contrib/ports/freertos/include
)

if(BUILD_TESTS)
    add_subdirectory(test)
endif()<|MERGE_RESOLUTION|>--- conflicted
+++ resolved
@@ -152,13 +152,9 @@
     src/main.c
     src/serial.c
     src/protocol.c
-<<<<<<< HEAD
-    src/crypt.c
+    src/crypto.c
     src/cpu_monitor.c
     src/hooks.c
-=======
-    src/crypto.c
->>>>>>> d828dc41
     src/hal/hal_pico_i2c.c
     src/net/wifi_ap.c
     src/net/ap/ap_manager.c
